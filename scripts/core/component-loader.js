--- conflicted
+++ resolved
@@ -92,18 +92,24 @@
  * @returns {Promise<void>}
  */
 async function initializeComponent(componentName) {
-<<<<<<< HEAD
+  // Validate component name before using
+  if (!isValidComponentName(componentName)) {
+    // Sanitize: remove control characters and limit length
+    const safeName = String(componentName).replace(/[\x00-\x1F\x7F]/g, '?').slice(0, 50);
+    console.warn(`Invalid component name: ${safeName}`);
+    return;
+  }
   // Load template first
   await loadTemplate(componentName);
 
   // Check if script exists and load it
   try {
     const scriptPath = `/components/scripts/lc-${componentName}.js`;
-    const script = document.createElement("script");
-    script.type = "module";
+    const script = document.createElement('script');
+    script.type = 'module';
     script.src = scriptPath;
 
-    return new Promise((resolve, _reject) => {
+    return new Promise((resolve, reject) => {
       script.onload = () => {
         console.log(`✓ Component initialized: ${componentName}`);
         resolve();
@@ -117,39 +123,6 @@
   } catch (error) {
     console.error(`Failed to initialize component ${componentName}:`, error);
   }
-=======
-    // Validate component name before using
-    if (!isValidComponentName(componentName)) {
-        // Sanitize: remove control characters and limit length
-        const safeName = String(componentName).replace(/[\x00-\x1F\x7F]/g, '?').slice(0, 50);
-        console.warn(`Invalid component name: ${safeName}`);
-        return;
-    }
-    // Load template first
-    await loadTemplate(componentName);
-
-    // Check if script exists and load it
-    try {
-        const scriptPath = `/components/scripts/lc-${componentName}.js`;
-        const script = document.createElement('script');
-        script.type = 'module';
-        script.src = scriptPath;
-
-        return new Promise((resolve, reject) => {
-            script.onload = () => {
-                console.log(`✓ Component initialized: ${componentName}`);
-                resolve();
-            };
-            script.onerror = () => {
-                console.warn(`Component script not found: ${componentName}`);
-                resolve(); // Don't fail if script doesn't exist
-            };
-            document.head.appendChild(script);
-        });
-    } catch (error) {
-        console.error(`Failed to initialize component ${componentName}:`, error);
-    }
->>>>>>> 0996b1b4
 }
 
 /**
